--- conflicted
+++ resolved
@@ -21,13 +21,8 @@
   <modelVersion>4.0.0</modelVersion>
   <parent>
     <groupId>org.apache.spark</groupId>
-<<<<<<< HEAD
     <artifactId>spark-parent_2.11</artifactId>
-    <version>1.6.0-GPU</version>
-=======
-    <artifactId>spark-parent_2.10</artifactId>
-    <version>2.0.0-SNAPSHOT</version>
->>>>>>> bc0f30d0
+    <version>2.0.0-GPU</version>
     <relativePath>../../pom.xml</relativePath>
   </parent>
 
