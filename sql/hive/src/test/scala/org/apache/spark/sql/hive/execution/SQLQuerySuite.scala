--- conflicted
+++ resolved
@@ -87,7 +87,7 @@
   }
 
   test("UDTF") {
-    sql(s"ADD JAR ${TestHive.getHiveFile("TestUDTF.jar").getCanonicalPath()}")
+    sql(s"ADD JAR ${hiveContext.getHiveFile("TestUDTF.jar").getCanonicalPath()}")
     // The function source code can be found at:
     // https://cwiki.apache.org/confluence/display/Hive/DeveloperGuide+UDTF
     sql(
@@ -352,7 +352,6 @@
       setConf(HiveContext.CONVERT_CTAS, originalConf)
       sql("DROP TABLE IF EXISTS ctas1")
     }
-<<<<<<< HEAD
   }
 
   test("SQL dialect at the start of HiveContext") {
@@ -360,8 +359,6 @@
     val dialectConf = "spark.sql.dialect"
     checkAnswer(hiveContext.sql(s"set $dialectConf"), Row(dialectConf, "hiveql"))
     assert(hiveContext.getSQLDialect().getClass === classOf[HiveQLDialect])
-=======
->>>>>>> 13b6ed8d
   }
 
   test("SQL Dialect Switching") {
@@ -1156,11 +1153,7 @@
 
   test("SPARK-8588 HiveTypeCoercion.inConversion fires too early") {
     val df =
-<<<<<<< HEAD
       createDataFrame(Seq((1, "2014-01-01"), (2, "2015-01-01"), (3, "2016-01-01")))
-=======
-      TestHive.createDataFrame(Seq((1, "2014-01-01"), (2, "2015-01-01"), (3, "2016-01-01")))
->>>>>>> 13b6ed8d
     df.toDF("id", "datef").registerTempTable("test_SPARK8588")
     checkAnswer(
       sql(
