--- conflicted
+++ resolved
@@ -27,7 +27,6 @@
 from pyspark.mllib.common import inherit_doc
 from pyspark.mllib.linalg import _convert_to_vector
 
-<<<<<<< HEAD
 __all__ = ['Binarizer', 'Bucketizer', 'CountVectorizer', 'CountVectorizerModel', 'DCT',
            'ElementwiseProduct', 'HashingTF', 'IDF', 'IDFModel', 'IndexToString', 'MinMaxScaler',
            'MinMaxScalerModel', 'NGram', 'Normalizer', 'OneHotEncoder', 'PCA', 'PCAModel',
@@ -35,12 +34,6 @@
            'StandardScaler', 'StandardScalerModel', 'StopWordsRemover', 'StringIndexer',
            'StringIndexerModel', 'Tokenizer', 'VectorAssembler', 'VectorIndexer', 'VectorSlicer',
            'Word2Vec', 'Word2VecModel']
-=======
-__all__ = ['Binarizer', 'HashingTF', 'IDF', 'IDFModel', 'NGram', 'Normalizer', 'OneHotEncoder',
-           'PolynomialExpansion', 'RegexTokenizer', 'StandardScaler', 'StandardScalerModel',
-           'StringIndexer', 'StringIndexerModel', 'Tokenizer', 'VectorAssembler', 'VectorIndexer',
-           'Word2Vec', 'Word2VecModel', 'PCA', 'PCAModel', 'RFormula', 'RFormulaModel']
->>>>>>> 13b6ed8d
 
 
 @inherit_doc
