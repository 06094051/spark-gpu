/*
 * Licensed to the Apache Software Foundation (ASF) under one or more
 * contributor license agreements.  See the NOTICE file distributed with
 * this work for additional information regarding copyright ownership.
 * The ASF licenses this file to You under the Apache License, Version 2.0
 * (the "License"); you may not use this file except in compliance with
 * the License.  You may obtain a copy of the License at
 *
 *    http://www.apache.org/licenses/LICENSE-2.0
 *
 * Unless required by applicable law or agreed to in writing, software
 * distributed under the License is distributed on an "AS IS" BASIS,
 * WITHOUT WARRANTIES OR CONDITIONS OF ANY KIND, either express or implied.
 * See the License for the specific language governing permissions and
 * limitations under the License.
 */

package org.apache.spark.ml.feature

import scala.collection.mutable
import scala.collection.mutable.ArrayBuffer

import org.apache.spark.annotation.Experimental
<<<<<<< HEAD
import org.apache.spark.ml.attribute.AttributeGroup
=======
>>>>>>> 13b6ed8d
import org.apache.spark.ml.{Estimator, Model, Pipeline, PipelineModel, PipelineStage, Transformer}
import org.apache.spark.ml.param.{Param, ParamMap}
import org.apache.spark.ml.param.shared.{HasFeaturesCol, HasLabelCol}
import org.apache.spark.ml.util.Identifiable
import org.apache.spark.mllib.linalg.VectorUDT
import org.apache.spark.sql.DataFrame
import org.apache.spark.sql.types._

/**
 * Base trait for [[RFormula]] and [[RFormulaModel]].
 */
private[feature] trait RFormulaBase extends HasFeaturesCol with HasLabelCol {

  protected def hasLabelCol(schema: StructType): Boolean = {
    schema.map(_.name).contains($(labelCol))
  }
}

/**
 * :: Experimental ::
 * Implements the transforms required for fitting a dataset against an R model formula. Currently
 * we support a limited subset of the R operators, including '~', '.', ':', '+', and '-'. Also see
 * the R formula docs here: http://stat.ethz.ch/R-manual/R-patched/library/stats/html/formula.html
 */
@Experimental
class RFormula(override val uid: String) extends Estimator[RFormulaModel] with RFormulaBase {

  def this() = this(Identifiable.randomUID("rFormula"))

  /**
   * R formula parameter. The formula is provided in string form.
   * @group param
   */
  val formula: Param[String] = new Param(this, "formula", "R model formula")

  /**
   * Sets the formula to use for this transformer. Must be called before use.
   * @group setParam
   * @param value an R formula in string form (e.g. "y ~ x + z")
   */
  def setFormula(value: String): this.type = set(formula, value)

  /** @group getParam */
  def getFormula: String = $(formula)

  /** @group setParam */
  def setFeaturesCol(value: String): this.type = set(featuresCol, value)

  /** @group setParam */
  def setLabelCol(value: String): this.type = set(labelCol, value)

  /** Whether the formula specifies fitting an intercept. */
  private[ml] def hasIntercept: Boolean = {
    require(isDefined(formula), "Formula must be defined first.")
    RFormulaParser.parse($(formula)).hasIntercept
  }

  override def fit(dataset: DataFrame): RFormulaModel = {
    require(isDefined(formula), "Formula must be defined first.")
    val parsedFormula = RFormulaParser.parse($(formula))
    val resolvedFormula = parsedFormula.resolve(dataset.schema)
<<<<<<< HEAD
=======
    // StringType terms and terms representing interactions need to be encoded before assembly.
    // TODO(ekl) add support for feature interactions
>>>>>>> 13b6ed8d
    val encoderStages = ArrayBuffer[PipelineStage]()

    val prefixesToRewrite = mutable.Map[String, String]()
    val tempColumns = ArrayBuffer[String]()
    def tmpColumn(category: String): String = {
      val col = Identifiable.randomUID(category)
      tempColumns += col
      col
    }

    // First we index each string column referenced by the input terms.
    val indexed: Map[String, String] = resolvedFormula.terms.flatten.distinct.map { term =>
      dataset.schema(term) match {
        case column if column.dataType == StringType =>
          val indexCol = tmpColumn("stridx")
          encoderStages += new StringIndexer()
            .setInputCol(term)
            .setOutputCol(indexCol)
          (term, indexCol)
        case _ =>
          (term, term)
      }
    }.toMap

    // Then we handle one-hot encoding and interactions between terms.
    val encodedTerms = resolvedFormula.terms.map {
      case Seq(term) if dataset.schema(term).dataType == StringType =>
        val encodedCol = tmpColumn("onehot")
        encoderStages += new OneHotEncoder()
          .setInputCol(indexed(term))
          .setOutputCol(encodedCol)
        prefixesToRewrite(encodedCol + "_") = term + "_"
        encodedCol
      case Seq(term) =>
        term
      case terms =>
        val interactionCol = tmpColumn("interaction")
        encoderStages += new Interaction()
          .setInputCols(terms.map(indexed).toArray)
          .setOutputCol(interactionCol)
        prefixesToRewrite(interactionCol + "_") = ""
        interactionCol
    }

    encoderStages += new VectorAssembler(uid)
      .setInputCols(encodedTerms.toArray)
      .setOutputCol($(featuresCol))
    encoderStages += new VectorAttributeRewriter($(featuresCol), prefixesToRewrite.toMap)
    encoderStages += new ColumnPruner(tempColumns.toSet)

    if (dataset.schema.fieldNames.contains(resolvedFormula.label) &&
      dataset.schema(resolvedFormula.label).dataType == StringType) {
      encoderStages += new StringIndexer()
        .setInputCol(resolvedFormula.label)
        .setOutputCol($(labelCol))
    }

    val pipelineModel = new Pipeline(uid).setStages(encoderStages.toArray).fit(dataset)
    copyValues(new RFormulaModel(uid, resolvedFormula, pipelineModel).setParent(this))
  }

  // optimistic schema; does not contain any ML attributes
  override def transformSchema(schema: StructType): StructType = {
    if (hasLabelCol(schema)) {
      StructType(schema.fields :+ StructField($(featuresCol), new VectorUDT, true))
    } else {
      StructType(schema.fields :+ StructField($(featuresCol), new VectorUDT, true) :+
        StructField($(labelCol), DoubleType, true))
    }
  }

  override def copy(extra: ParamMap): RFormula = defaultCopy(extra)

  override def toString: String = s"RFormula(${get(formula)}) (uid=$uid)"
}

/**
 * :: Experimental ::
 * A fitted RFormula. Fitting is required to determine the factor levels of formula terms.
 * @param resolvedFormula the fitted R formula.
 * @param pipelineModel the fitted feature model, including factor to index mappings.
 */
@Experimental
class RFormulaModel private[feature](
    override val uid: String,
    resolvedFormula: ResolvedRFormula,
    pipelineModel: PipelineModel)
  extends Model[RFormulaModel] with RFormulaBase {

  override def transform(dataset: DataFrame): DataFrame = {
    checkCanTransform(dataset.schema)
    transformLabel(pipelineModel.transform(dataset))
  }

  override def transformSchema(schema: StructType): StructType = {
    checkCanTransform(schema)
    val withFeatures = pipelineModel.transformSchema(schema)
    if (hasLabelCol(withFeatures)) {
      withFeatures
    } else if (schema.exists(_.name == resolvedFormula.label)) {
      val nullable = schema(resolvedFormula.label).dataType match {
        case _: NumericType | BooleanType => false
        case _ => true
      }
      StructType(withFeatures.fields :+ StructField($(labelCol), DoubleType, nullable))
    } else {
      // Ignore the label field. This is a hack so that this transformer can also work on test
      // datasets in a Pipeline.
      withFeatures
    }
  }

  override def copy(extra: ParamMap): RFormulaModel = copyValues(
    new RFormulaModel(uid, resolvedFormula, pipelineModel))

  override def toString: String = s"RFormulaModel(${resolvedFormula}) (uid=$uid)"

  private def transformLabel(dataset: DataFrame): DataFrame = {
    val labelName = resolvedFormula.label
    if (hasLabelCol(dataset.schema)) {
      dataset
    } else if (dataset.schema.exists(_.name == labelName)) {
      dataset.schema(labelName).dataType match {
        case _: NumericType | BooleanType =>
          dataset.withColumn($(labelCol), dataset(labelName).cast(DoubleType))
        case other =>
          throw new IllegalArgumentException("Unsupported type for label: " + other)
      }
    } else {
      // Ignore the label field. This is a hack so that this transformer can also work on test
      // datasets in a Pipeline.
      dataset
    }
  }

  private def checkCanTransform(schema: StructType) {
    val columnNames = schema.map(_.name)
    require(!columnNames.contains($(featuresCol)), "Features column already exists.")
    require(
      !columnNames.contains($(labelCol)) || schema($(labelCol)).dataType == DoubleType,
      "Label column already exists and is not of type DoubleType.")
  }
}

/**
 * Utility transformer for removing temporary columns from a DataFrame.
 * TODO(ekl) make this a public transformer
 */
private class ColumnPruner(columnsToPrune: Set[String]) extends Transformer {
  override val uid = Identifiable.randomUID("columnPruner")

  override def transform(dataset: DataFrame): DataFrame = {
    val columnsToKeep = dataset.columns.filter(!columnsToPrune.contains(_))
    dataset.select(columnsToKeep.map(dataset.col) : _*)
  }

  override def transformSchema(schema: StructType): StructType = {
    StructType(schema.fields.filter(col => !columnsToPrune.contains(col.name)))
  }

  override def copy(extra: ParamMap): ColumnPruner = defaultCopy(extra)
}

/**
 * Utility transformer that rewrites Vector attribute names via prefix replacement. For example,
 * it can rewrite attribute names starting with 'foo_' to start with 'bar_' instead.
 *
 * @param vectorCol name of the vector column to rewrite.
 * @param prefixesToRewrite the map of string prefixes to their replacement values. Each attribute
 *                          name defined in vectorCol will be checked against the keys of this
 *                          map. When a key prefixes a name, the matching prefix will be replaced
 *                          by the value in the map.
 */
private class VectorAttributeRewriter(
    vectorCol: String,
    prefixesToRewrite: Map[String, String])
  extends Transformer {

  override val uid = Identifiable.randomUID("vectorAttrRewriter")

  override def transform(dataset: DataFrame): DataFrame = {
    val metadata = {
      val group = AttributeGroup.fromStructField(dataset.schema(vectorCol))
      val attrs = group.attributes.get.map { attr =>
        if (attr.name.isDefined) {
          val name = attr.name.get
          val replacement = prefixesToRewrite.filter { case (k, _) => name.startsWith(k) }
          if (replacement.nonEmpty) {
            val (k, v) = replacement.headOption.get
            attr.withName(v + name.stripPrefix(k))
          } else {
            attr
          }
        } else {
          attr
        }
      }
      new AttributeGroup(vectorCol, attrs).toMetadata()
    }
    val otherCols = dataset.columns.filter(_ != vectorCol).map(dataset.col)
    val rewrittenCol = dataset.col(vectorCol).as(vectorCol, metadata)
    dataset.select((otherCols :+ rewrittenCol): _*)
  }

  override def transformSchema(schema: StructType): StructType = {
    StructType(
      schema.fields.filter(_.name != vectorCol) ++
      schema.fields.filter(_.name == vectorCol))
  }

  override def copy(extra: ParamMap): VectorAttributeRewriter = defaultCopy(extra)
}<|MERGE_RESOLUTION|>--- conflicted
+++ resolved
@@ -21,10 +21,7 @@
 import scala.collection.mutable.ArrayBuffer
 
 import org.apache.spark.annotation.Experimental
-<<<<<<< HEAD
 import org.apache.spark.ml.attribute.AttributeGroup
-=======
->>>>>>> 13b6ed8d
 import org.apache.spark.ml.{Estimator, Model, Pipeline, PipelineModel, PipelineStage, Transformer}
 import org.apache.spark.ml.param.{Param, ParamMap}
 import org.apache.spark.ml.param.shared.{HasFeaturesCol, HasLabelCol}
@@ -86,11 +83,8 @@
     require(isDefined(formula), "Formula must be defined first.")
     val parsedFormula = RFormulaParser.parse($(formula))
     val resolvedFormula = parsedFormula.resolve(dataset.schema)
-<<<<<<< HEAD
-=======
     // StringType terms and terms representing interactions need to be encoded before assembly.
     // TODO(ekl) add support for feature interactions
->>>>>>> 13b6ed8d
     val encoderStages = ArrayBuffer[PipelineStage]()
 
     val prefixesToRewrite = mutable.Map[String, String]()
