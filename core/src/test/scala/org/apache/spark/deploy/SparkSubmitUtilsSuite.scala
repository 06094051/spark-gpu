--- conflicted
+++ resolved
@@ -172,13 +172,8 @@
     }
   }
 
-<<<<<<< HEAD
   test("neglects Spark and Spark's dependencies", SlowTest) {
-    val components = Seq("bagel_", "catalyst_", "core_", "graphx_", "hive_", "mllib_", "repl_",
-=======
-  test("neglects Spark and Spark's dependencies") {
     val components = Seq("catalyst_", "core_", "graphx_", "hive_", "mllib_", "repl_",
->>>>>>> bc0f30d0
       "sql_", "streaming_", "yarn_", "network-common_", "network-shuffle_", "network-yarn_")
 
     val coordinates =
