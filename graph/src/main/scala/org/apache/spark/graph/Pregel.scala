package org.apache.spark.graph

import org.apache.spark.rdd.RDD


/**
 * This object implements a Pregel-like bulk-synchronous
<<<<<<< HEAD
 * message-passing API.  However, unlike the original Pregel API the
 * GraphX pregel API factors the sendMessage computation over edges,
 * enables the message sending computation to read both vertex
 * attributes, and finally contrains messages to the graph structure.
 * These changes allow for substantially more efficient distributed
 * execution while also exposing greater flexibility for graph based
 * computation.
=======
 * message-passing API.  However, unlike the original Pregel API
 * the GraphX pregel API factors the sendMessage computation over
 * edges, enables the message sending computation to read both
 * vertex attributes, and finally constrains messages to the graph
 * structure.  These changes allow for substantially more efficient
 * distributed execution while also exposing greater flexibility
 * for graph based computation.  
>>>>>>> 098768e0
 *
 * This object present several variants of the bulk synchronous
 * execution that differ only in the edge direction along which
 * messages are sent and whether a fixed number of iterations is used.
 *
 * @example We can use the Pregel abstraction to implement PageRank
 * {{{
 * val pagerankGraph: Graph[Double, Double] = graph
 *   // Associate the degree with each vertex
 *   .outerJoinVertices(graph.outDegrees){
 *     (vid, vdata, deg) => deg.getOrElse(0)
 *   }
 *   // Set the weight on the edges based on the degree
 *   .mapTriplets( e => 1.0 / e.srcAttr )
 *   // Set the vertex attributes to the initial pagerank values
 *   .mapVertices( (id, attr) => 1.0 )
 *
 * def vertexProgram(id: Vid, attr: Double, msgSum: Double): Double =
 *   resetProb + (1.0 - resetProb) * msgSum
 * def sendMessage(id: Vid, edge: EdgeTriplet[Double, Double]): Option[Double] =
 *   Some(edge.srcAttr * edge.attr)
 * def messageCombiner(a: Double, b: Double): Double = a + b
 * val initialMessage = 0.0 
 * // Execute pregel for a fixed number of iterations.      
 * Pregel(pagerankGraph, initialMessage, numIter)(
 *   vertexProgram, sendMessage, messageCombiner)
 * }}}
 *
 */
object Pregel {


  /**
   * Execute a Pregel-like iterative vertex-parallel abstraction.  The
   * user-defined vertex-program `vprog` is executed in parallel on
   * each vertex receiving any inbound messages and computing a new
   * value for the vertex.  The `sendMsg` function is then invoked on
   * all out-edges and is used to compute an optional message to the
   * destination vertex. The `mergeMsg` function is a commutative
   * associative function used to combine messages destined to the
   * same vertex.
   *
   * On the first iteration all vertices receive the `initialMsg` and
   * on subsequent iterations if a vertex does not receive a message
   * then the vertex-program is not invoked.
   *
   * This function iterates a fixed number (`numIter`) of iterations.
   *
   * @tparam VD the vertex data type
   * @tparam ED the edge data type
   * @tparam A the Pregel message type
   *
   * @param graph the input graph. 
   *
   * @param initialMsg the message each vertex will receive at the on
   * the first iteration.
   *
   * @param numIter the number of iterations to run this computation.
   *
   * @param vprog the user-defined vertex program which runs on each
   * vertex and receives the inbound message and computes a new vertex
   * value.  On the first iteration the vertex program is invoked on
   * all vertices and is passed the default message.  On subsequent
   * iterations the vertex program is only invoked on those vertices
   * that receive messages.
   *
   * @param sendMsg a user supplied function that is applied to out
   * edges of vertices that received messages in the current
   * iteration.
   *
   * @param mergeMsg a user supplied function that takes two incoming
   * messages of type A and merges them into a single message of type
   * A.  ''This function must be commutative and associative and
   * ideally the size of A should not increase.''
   *
   * @return the resulting graph at the end of the computation
   *
   */
  def apply[VD: ClassManifest, ED: ClassManifest, A: ClassManifest]
    (graph: Graph[VD, ED], initialMsg: A, numIter: Int)(
      vprog: (Vid, VD, A) => VD,
      sendMsg: (Vid, EdgeTriplet[VD, ED]) => Option[A],
      mergeMsg: (A, A) => A)
    : Graph[VD, ED] = {
    apply(graph, initialMsg, numIter, EdgeDirection.Out)(vprog, sendMsg, mergeMsg)
  } // end of Apply
    

  /**
   * Execute a Pregel-like iterative vertex-parallel abstraction.  The
   * user-defined vertex-program `vprog` is executed in parallel on
   * each vertex receiving any inbound messages and computing a new
   * value for the vertex.  The `sendMsg` function is then invoked on
   * all out-edges and is used to compute an optional message to the
   * destination vertex. The `mergeMsg` function is a commutative
   * associative function used to combine messages destined to the
   * same vertex.
   *
   * On the first iteration all vertices receive the `initialMsg` and
   * on subsequent iterations if a vertex does not receive a message
   * then the vertex-program is not invoked.
   *
   * This function iterates a fixed number (`numIter`) of iterations.
   *
   * @tparam VD the vertex data type
   * @tparam ED the edge data type
   * @tparam A the Pregel message type
   *
   * @param graph the input graph. 
   *
   * @param initialMsg the message each vertex will receive at the on
   * the first iteration.
   *
   * @param numIter the number of iterations to run this computation.
   * 
   * @param sendDir the edge direction along which the `sendMsg`
   * function is invoked.
   *
   * @param vprog the user-defined vertex program which runs on each
   * vertex and receives the inbound message and computes a new vertex
   * value.  On the first iteration the vertex program is invoked on
   * all vertices and is passed the default message.  On subsequent
   * iterations the vertex program is only invoked on those vertices
   * that receive messages.
   *
   * @param sendMsg a user supplied function that is applied to each
   * edge in the direction `sendDir` adjacent to vertices that
   * received messages in the current iteration.
   *
   * @param mergeMsg a user supplied function that takes two incoming
   * messages of type A and merges them into a single message of type
   * A.  ''This function must be commutative and associative and
   * ideally the size of A should not increase.''
   *
   * @return the resulting graph at the end of the computation
   *
   */
  def apply[VD: ClassManifest, ED: ClassManifest, A: ClassManifest]
    (graph: Graph[VD, ED], initialMsg: A, numIter: Int, sendDir: EdgeDirection)(
      vprog: (Vid, VD, A) => VD,
      sendMsg: (Vid, EdgeTriplet[VD, ED]) => Option[A],
      mergeMsg: (A, A) => A)
    : Graph[VD, ED] = {

    def mapF(vid: Vid, edge: EdgeTriplet[VD,ED]) = sendMsg(edge.otherVertexId(vid), edge)

    // Receive the first set of messages
    var g = graph.mapVertices( (vid, vdata) => vprog(vid, vdata, initialMsg))
    
    var i = 0
    while (i < numIter) {
      // compute the messages
      val messages = g.aggregateNeighbors(mapF, mergeMsg, sendDir.reverse)
      // receive the messages
      g = g.joinVertices(messages)(vprog)
      // count the iteration
      i += 1
    }
    // Return the final graph
    g
  } // end of apply


  /**
   * Execute a Pregel-like iterative vertex-parallel abstraction.  The
   * user-defined vertex-program `vprog` is executed in parallel on
   * each vertex receiving any inbound messages and computing a new
   * value for the vertex.  The `sendMsg` function is then invoked on
   * all out-edges and is used to compute an optional message to the
   * destination vertex. The `mergeMsg` function is a commutative
   * associative function used to combine messages destined to the
   * same vertex.
   *
   * On the first iteration all vertices receive the `initialMsg` and
   * on subsequent iterations if a vertex does not receive a message
   * then the vertex-program is not invoked.
   *
   * This function iterates until there are no remaining messages.
   *
   * @tparam VD the vertex data type
   * @tparam ED the edge data type
   * @tparam A the Pregel message type
   *
   * @param graph the input graph. 
   *
   * @param initialMsg the message each vertex will receive at the on
   * the first iteration.
   *
   * @param numIter the number of iterations to run this computation.
   *
   * @param vprog the user-defined vertex program which runs on each
   * vertex and receives the inbound message and computes a new vertex
   * value.  On the first iteration the vertex program is invoked on
   * all vertices and is passed the default message.  On subsequent
   * iterations the vertex program is only invoked on those vertices
   * that receive messages.
   *
   * @param sendMsg a user supplied function that is applied to out
   * edges of vertices that received messages in the current
   * iteration.
   *
   * @param mergeMsg a user supplied function that takes two incoming
   * messages of type A and merges them into a single message of type
   * A.  ''This function must be commutative and associative and
   * ideally the size of A should not increase.''
   *
   * @return the resulting graph at the end of the computation
   *
   */
  def apply[VD: ClassManifest, ED: ClassManifest, A: ClassManifest]
    (graph: Graph[VD, ED], initialMsg: A)(
      vprog: (Vid, VD, A) => VD,
      sendMsg: (Vid, EdgeTriplet[VD, ED]) => Option[A],
      mergeMsg: (A, A) => A)
    : Graph[VD, ED] = {
    apply(graph, initialMsg, EdgeDirection.Out)(vprog, sendMsg, mergeMsg)
  } // end of apply


  /**
   * Execute a Pregel-like iterative vertex-parallel abstraction.  The
   * user-defined vertex-program `vprog` is executed in parallel on
   * each vertex receiving any inbound messages and computing a new
   * value for the vertex.  The `sendMsg` function is then invoked on
   * all out-edges and is used to compute an optional message to the
   * destination vertex. The `mergeMsg` function is a commutative
   * associative function used to combine messages destined to the
   * same vertex.
   *
   * On the first iteration all vertices receive the `initialMsg` and
   * on subsequent iterations if a vertex does not receive a message
   * then the vertex-program is not invoked.
   *
   * This function iterates until there are no remaining messages.
   *
   * @tparam VD the vertex data type
   * @tparam ED the edge data type
   * @tparam A the Pregel message type
   *
   * @param graph the input graph. 
   *
   * @param initialMsg the message each vertex will receive at the on
   * the first iteration.
   *
   * @param numIter the number of iterations to run this computation.
   * 
   * @param sendDir the edge direction along which the `sendMsg`
   * function is invoked.
   *
   * @param vprog the user-defined vertex program which runs on each
   * vertex and receives the inbound message and computes a new vertex
   * value.  On the first iteration the vertex program is invoked on
   * all vertices and is passed the default message.  On subsequent
   * iterations the vertex program is only invoked on those vertices
   * that receive messages.
   *
   * @param sendMsg a user supplied function that is applied to each
   * edge in the direction `sendDir` adjacent to vertices that
   * received messages in the current iteration.
   *
   * @param mergeMsg a user supplied function that takes two incoming
   * messages of type A and merges them into a single message of type
   * A.  ''This function must be commutative and associative and
   * ideally the size of A should not increase.''
   *
   * @return the resulting graph at the end of the computation
   *
   */
  def apply[VD: ClassManifest, ED: ClassManifest, A: ClassManifest]
    (graph: Graph[VD, ED], initialMsg: A, sendDir: EdgeDirection)(
      vprog: (Vid, VD, A) => VD,
      sendMsg: (Vid, EdgeTriplet[VD, ED]) => Option[A],
      mergeMsg: (A, A) => A)
    : Graph[VD, ED] = {

    def vprogFun(id: Vid, attr: (VD, Boolean), msgOpt: Option[A]): (VD, Boolean) = {
      msgOpt match {
        case Some(msg) => (vprog(id, attr._1, msg), true)
        case None => (attr._1, false)
      }
    }

    def sendMsgFun(vid: Vid, edge: EdgeTriplet[(VD,Boolean), ED]): Option[A] = {
      if(edge.srcAttr._2) {
        val et = new EdgeTriplet[VD, ED]
        et.srcId = edge.srcId
        et.srcAttr = edge.srcAttr._1
        et.dstId = edge.dstId
        et.dstAttr = edge.dstAttr._1
        et.attr = edge.attr
        sendMsg(edge.otherVertexId(vid), et)
      } else { None }
    }

    var g = graph.mapVertices( (vid, vdata) => (vprog(vid, vdata, initialMsg), true) ) 
    // compute the messages
    var messages = g.aggregateNeighbors(sendMsgFun, mergeMsg, sendDir.reverse).cache
    var activeMessages = messages.count
    // Loop 
    var i = 0
    while (activeMessages > 0) {
      // receive the messages
      g = g.outerJoinVertices(messages)(vprogFun)
      val oldMessages = messages
      // compute the messages
      messages = g.aggregateNeighbors(sendMsgFun, mergeMsg, sendDir.reverse).cache
      activeMessages = messages.count
      // after counting we can unpersist the old messages
      oldMessages.unpersist(blocking=false)
      // count the iteration
      i += 1
    }
    // Return the final graph
    g.mapVertices((id, attr) => attr._1)
  } // end of apply

} // end of class Pregel<|MERGE_RESOLUTION|>--- conflicted
+++ resolved
@@ -5,23 +5,13 @@
 
 /**
  * This object implements a Pregel-like bulk-synchronous
-<<<<<<< HEAD
  * message-passing API.  However, unlike the original Pregel API the
  * GraphX pregel API factors the sendMessage computation over edges,
  * enables the message sending computation to read both vertex
- * attributes, and finally contrains messages to the graph structure.
+ * attributes, and finally constrains messages to the graph structure.
  * These changes allow for substantially more efficient distributed
  * execution while also exposing greater flexibility for graph based
  * computation.
-=======
- * message-passing API.  However, unlike the original Pregel API
- * the GraphX pregel API factors the sendMessage computation over
- * edges, enables the message sending computation to read both
- * vertex attributes, and finally constrains messages to the graph
- * structure.  These changes allow for substantially more efficient
- * distributed execution while also exposing greater flexibility
- * for graph based computation.  
->>>>>>> 098768e0
  *
  * This object present several variants of the bulk synchronous
  * execution that differ only in the edge direction along which
